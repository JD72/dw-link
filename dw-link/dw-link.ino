--- conflicted
+++ resolved
@@ -34,16 +34,7 @@
 // board with a Nano, you need to set the compile time constant
 // NANOVERSION, which by default is 3.
 
-<<<<<<< HEAD
-// It is also planned to run the sketch on ATmega32U4 boards
-// and there exist already the pin assignments and conditional
-// compilation statements. However, it turns out to be non-trivial
-// to adapt the sketch to the ATmega32U4. So, this may take a while.
-
-#define VERSION "1.2.0-usbblock"
-=======
 #define VERSION "1.1.11"
->>>>>>> 209c7f66
 
 #ifndef NANOVERSION
 #define NANOVERSION 3
@@ -601,18 +592,7 @@
   pinMode(SNSGND, INPUT_PULLUP);
 #endif
 #if SCOPEDEBUG
-<<<<<<< HEAD
-#ifdef __AVR_ATmega32U4__
-#define DDDR DDRF
-#define DPORT PORTF
-#else
-#define DDDR DDRC
-#define DPORT PORTC
-#endif
-  DDDR = 0x7F; // without the MSB, because this is used on some boards, e.g. Leonardo
-=======
   DDRC = 0x7F; //
->>>>>>> 209c7f66
 #endif
   initSession(); // initialize all critical global variables
   //  DEBLN(F("Now configuereSupply"));
